--- conflicted
+++ resolved
@@ -126,7 +126,6 @@
       margin-left: 10px;
     }
     @media print {
-<<<<<<< HEAD
       body {
         max-width: 100%;
         margin: 0;
@@ -171,10 +170,6 @@
       .print-icon { display: none !important; }
       nav { display: none !important; }
       .toolbar { display: none !important; }
-=======
-      body { max-width: 100%; }
-      .section { break-inside: avoid; }
->>>>>>> 651cea68
     }
   </style>
 </head>
@@ -347,7 +342,6 @@
       font-size: 0.9em;
     }
     @media print {
-<<<<<<< HEAD
       body {
         max-width: 100%;
         margin: 0;
@@ -387,11 +381,6 @@
       .print-icon { display: none !important; }
       nav { display: none !important; }
       .toolbar { display: none !important; }
-=======
-      body { max-width: 100%; }
-      .header { page-break-inside: avoid; }
-      .section { page-break-inside: avoid; }
->>>>>>> 651cea68
     }
   </style>
 </head>
